--- conflicted
+++ resolved
@@ -1,8 +1,3 @@
 # rl_pj1
-
-<<<<<<< HEAD
-# sample
-=======
 # EE619 Reinforcement Lerning Term Project
-## Group 20203084
->>>>>>> 92f7b248
+## Group 20203084