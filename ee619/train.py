"""Train an agent on a Walker2DBullet environment."""
from os.path import abspath, dirname, realpath, join
import time
from collections import deque

import gym
from gym import logger
# pybullet_envs must be imported in order to create Walker2DBulletEnv
import pybullet_envs    # noqa: F401  # pylint: disable=unused-import
import numpy as np
import torch
<<<<<<< HEAD
from ee619.agent import Agent
from ee619.replay_memory import ReplayMemory
import matplotlib.pyplot as plt
import pickle
=======
from agent import Agent
from replay_memory import ReplayMemory
>>>>>>> c114830c


ROOT = dirname(abspath(realpath(__file__)))  # path to the ee619 directory


def save(agent, episode, reward):
    """Save state of agent.

    Args:
        agent: The agent on train.
        episode: Number of episode on current training step.
        reward: Reward on current training step.
    """

    policy = join(ROOT, 'saved_model', f'weights_policy_ep_{episode:05}_rw_{reward:5.2f}.pth')
    critic = join(ROOT, 'saved_model', f'weights_critic_ep_{episode:05}_rw_{reward:5.2f}.pth')
    if episode == 'final':
        policy = join(ROOT, 'saved_model', 'weights_policy_final.pth')
        critic = join(ROOT, 'saved_model', 'weights_critic_final.pth')

    torch.save(agent.policy.state_dict(), policy)
    torch.save(agent.critic.state_dict(), critic)


def save_score_plot(scores, avg_scores, std_scores, name):
    fig = plt.figure()
    ax = fig.add_subplot(111)
    plt.plot(np.arange(1, len(scores)+1), scores, label="Score")
    plt.plot(np.arange(1, len(avg_scores)+1), avg_scores, label="Avg on 100 episodes")
    plt.fill_between(
        np.arange(1, len(avg_scores)+1), 
        avg_scores - std_scores, 
        avg_scores + std_scores, 
        color='gray', 
        alpha=0.2
    )

    plt.legend() 
    plt.ylabel('Score')
    plt.xlabel('Episodes #')
    if name is not None:
        path = join(ROOT, 'train_result', 'score_' + str(avg_scores[-1])[:7]+'.png')
        plt.savefig(path)
    plt.clf()


def train(env, agent: Agent, max_episodes: int, threshold: int, max_steps: int, seed: int):
    """Computes the mean episodic return of the agent.

    Args:
        agent: The agent to evaluate.
        max_episodes: Number of maximum episode to stop.
	    threshold: Threshold of average score to stop.
        max_steps: Number of maximum step for every episode.
        seed: Passed to the environment for determinism.
    """
    logger.set_level(logger.DISABLED)
    total_numsteps = 0
    updates = 0
    updates=0

    time_start = time.time()
    scores_deque = deque(maxlen=100)
    scores_array = []
    avg_scores_array = [] 
<<<<<<< HEAD
    std_scores_array = []
=======
    q1_loss_array = []
    q2_loss_array = []
    policy_loss_array = []
    alpha_loss_array = []
>>>>>>> c114830c

    batch_size=256 ## Training batch size
    start_steps=10000 ## Steps sampling random actions
    replay_size=1000000 ## size of replay buffer
    memory = ReplayMemory(seed, replay_size)


    
    for i_episode in range(max_episodes): 
        episode_reward = 0
        episode_steps = 0
        done = False

        episode_qf1_loss = 0
        episode_qf2_loss = 0
        episode_policy_loss = 0
        episode_alpha_loss = 0

        state = env.reset()

        for step in range(max_steps):    
            if start_steps > total_numsteps:
                action = env.action_space.sample()  # Sample random action
            else:
                action = agent.select_action(state)  # Sample action from policy

            if len(memory) > batch_size:                
                # Update parameters of all the networks
                qf1_loss, qf2_loss, policy_loss, alpha_loss = agent.update_parameters(memory, batch_size, updates)

                episode_qf1_loss += qf1_loss
                episode_qf2_loss += qf2_loss
                episode_policy_loss += policy_loss
                episode_alpha_loss += alpha_loss

                updates += 1

            next_state, reward, done, _ = env.step(action) # Step
            episode_steps += 1
            total_numsteps += 1
            episode_reward += reward

            mask = 1 if episode_steps == env._max_episode_steps else float(not done)

            memory.push(state, action, reward, next_state, mask) # Append transition to memory

            state = next_state
            
            if done:
                break

        print(qf1_loss, qf2_loss, policy_loss, alpha_loss)

        scores_deque.append(episode_reward)
        scores_array.append(episode_reward)        
        avg_score = np.mean(scores_deque)
        std_score = np.std(scores_deque)
        avg_scores_array.append(avg_score)
        std_scores_array.append(std_score)
        max_score = np.max(scores_deque)
        
        if i_episode % 100 == 0 and i_episode > 0:
            reward_round = round(episode_reward, 2)
            save(agent, i_episode, reward_round)
            print('Save environment in episode:  ', i_episode)


        s =  (int)(time.time() - time_start)
            
        print("Ep.: {}, Total Steps: {}, Ep.Steps: {}, Score: {:.3f}, Avg.Score: {:.3f}, Max.Score: {:.3f}, Time: {:02}:{:02}:{:02}".\
            format(i_episode, total_numsteps, episode_steps, episode_reward, avg_score, max_score, \
                  s//3600, s%3600//60, s%60))

                    
        if (avg_score > threshold):
            print('Solved environment with Avg Score:  ', avg_score)
            save(agent, 'final', avg_score)
            break
            
    return np.array(scores_array), np.array(avg_scores_array), np.array(std_scores_array)


if __name__ == '__main__':
    seed = 0  
    env = gym.make('Walker2DBulletEnv-v0')

    torch.manual_seed(seed)
    torch.cuda.manual_seed(seed)
    torch.cuda.manual_seed_all(seed)
    torch.backends.cudnn.deterministic = True
    torch.backends.cudnn.benchmark = False

    np.random.seed(seed)
    env.seed(seed)
    max_steps = env._max_episode_steps # 1000

<<<<<<< HEAD
    scores_array, avg_scores_array, std_scores_array = train(
        env=env, agent=Agent(), max_episodes=30, threshold=800, max_steps=max_steps, seed=seed)

    save_score_plot(scores_array, avg_scores_array, std_scores_array, "final_score")

    with open(join(ROOT, 'train_result', 'scores_array.pkl'), 'wb') as f1:
        pickle.dump(scores_array, f1)

    with open(join(ROOT, 'train_result', 'avg_scores_array.pkl'), 'wb') as f2:
        pickle.dump(avg_scores_array, f2)

    # ## load
    # with open(join(ROOT, 'train_result', 'scores_array.pkl'), 'rb') as f1:
    #     scores_array = pickle.load(f1)
    # 
    # with open(join(ROOT, 'train_result', 'avg_scores_array.pkl'), 'rb') as f2:
    #     avg_scores_array = pickle.load(f2)
=======
    scores_array, avg_scores_array = train(env=env, agent=Agent(), max_episodes=20000, threshold=2500, max_steps=max_steps, seed=seed)
>>>>>>> c114830c
<|MERGE_RESOLUTION|>--- conflicted
+++ resolved
@@ -9,15 +9,11 @@
 import pybullet_envs    # noqa: F401  # pylint: disable=unused-import
 import numpy as np
 import torch
-<<<<<<< HEAD
 from ee619.agent import Agent
 from ee619.replay_memory import ReplayMemory
 import matplotlib.pyplot as plt
 import pickle
-=======
-from agent import Agent
-from replay_memory import ReplayMemory
->>>>>>> c114830c
+
 
 
 ROOT = dirname(abspath(realpath(__file__)))  # path to the ee619 directory
@@ -83,14 +79,11 @@
     scores_deque = deque(maxlen=100)
     scores_array = []
     avg_scores_array = [] 
-<<<<<<< HEAD
     std_scores_array = []
-=======
     q1_loss_array = []
     q2_loss_array = []
     policy_loss_array = []
     alpha_loss_array = []
->>>>>>> c114830c
 
     batch_size=256 ## Training batch size
     start_steps=10000 ## Steps sampling random actions
@@ -187,7 +180,6 @@
     env.seed(seed)
     max_steps = env._max_episode_steps # 1000
 
-<<<<<<< HEAD
     scores_array, avg_scores_array, std_scores_array = train(
         env=env, agent=Agent(), max_episodes=30, threshold=800, max_steps=max_steps, seed=seed)
 
@@ -204,7 +196,4 @@
     #     scores_array = pickle.load(f1)
     # 
     # with open(join(ROOT, 'train_result', 'avg_scores_array.pkl'), 'rb') as f2:
-    #     avg_scores_array = pickle.load(f2)
-=======
-    scores_array, avg_scores_array = train(env=env, agent=Agent(), max_episodes=20000, threshold=2500, max_steps=max_steps, seed=seed)
->>>>>>> c114830c
+    #     avg_scores_array = pickle.load(f2)